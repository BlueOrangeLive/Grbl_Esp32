--- conflicted
+++ resolved
@@ -65,13 +65,10 @@
 
 // Create custom run time $ settings
 FloatSetting* kinematic_segment_len;
-<<<<<<< HEAD
 FloatSetting* delta_crank_len;
 FloatSetting* delta_link_len;
 FloatSetting* delta_crank_side_len;
 FloatSetting* delta_effector_side_len;
-=======
->>>>>>> 699ee4bd
 
 // trigonometric constants to speed up calculations
 const float sqrt3  = 1.732050807;
@@ -105,7 +102,6 @@
     float cartesian[N_AXIS] = { 0.0, 0.0, 0.0 };
 
     // Custom $ settings
-<<<<<<< HEAD
     kinematic_segment_len   = new FloatSetting(EXTENDED, WG, NULL, "Kinematics/SegmentLength", KINEMATIC_SEGMENT_LENGTH, 0.2, 1000.0);
     delta_crank_len         = new FloatSetting(EXTENDED, WG, NULL, "Delta/CrankLength", RADIUS_FIXED, 50.0, 500.0);
     delta_link_len          = new FloatSetting(EXTENDED, WG, NULL, "Delta/LinkLength", RADIUS_EFF, 50.0, 500.0);
@@ -129,425 +125,321 @@
     //                    DXL_CENTER,
     //                    DXL_COUNT_MAX,
     //                    DXL_COUNT_PER_RADIAN);
-=======
-    kinematic_segment_len = new FloatSetting(EXTENDED, WG, NULL, "Kinematics/SegmentLength", KINEMATIC_SEGMENT_LENGTH, 0.2, 5.0);
-
-    // Calculate the Z offset at the arm zero angles ...
-    // Z offset is the z distance from the motor axes to the end effector axes at zero angle
-    calc_forward_kinematics(angles, cartesian);  // Sets the cartesian values
-    // print a startup message to show the kinematics are enabled. Print the offset for reference
-    grbl_msg_sendf(CLIENT_SERIAL, MsgLevel::Info, "Delta Kinematics Init: %s Z Offset:%4.3f", MACHINE_NAME, cartesian[Z_AXIS]);
-
-    grbl_msg_sendf(CLIENT_SERIAL, MsgLevel::Info, "Delta Angle Range %3.3f, %3.3f", MAX_NEGATIVE_ANGLE, MAX_POSITIVE_ANGLE);
-
-//     grbl_msg_sendf(CLIENT_SERIAL,
-//                    MsgLevel::Info,
-//                    "DXL_COUNT_MIN %4.0f CENTER %d MAX %4.0f PER_RAD %d",
-//                    DXL_COUNT_MIN,
-//                    DXL_CENTER,
-//                    DXL_COUNT_MAX,
-//                    DXL_COUNT_PER_RADIAN);
-
->>>>>>> 699ee4bd
-}
-
-bool user_defined_homing() {  // true = do not continue with normal Grbl homing
+
+    bool user_defined_homing() {  // true = do not continue with normal Grbl homing
 #ifdef USE_CUSTOM_HOMING
-    return true;
+        return true;
 #else
-    return false;
+        return false;
 #endif
-<<<<<<< HEAD
-}
-
-// This function is used by Grbl
-void inverse_kinematics(float* position) {
-    float motor_angles[3];
-
-    read_settings();
-    delta_calcInverse(position, motor_angles);
-    position[0] = motor_angles[0];
-    position[1] = motor_angles[1];
-    position[2] = motor_angles[2];
-}
-
-// This function is used by Grbl
-=======
-}
-
-// This function is used by Grbl
-void inverse_kinematics(float* position) {
-    float motor_angles[3];
-    delta_calcInverse(position, motor_angles);
-    position[0] = motor_angles[0];
-    position[1] = motor_angles[1];
-    position[2] = motor_angles[2];
-}
-
-// This function is used by Grbl
->>>>>>> 699ee4bd
-void inverse_kinematics(float* target, plan_line_data_t* pl_data, float* position)  //The target and position are provided in MPos
-{
-    float dx, dy, dz;  // distances in each cartesian axis
-    float motor_angles[3];
-<<<<<<< HEAD
-
-    float seg_target[3];                    // The target of the current segment
-    float feed_rate  = pl_data->feed_rate;  // save original feed rate
-    bool  show_error = true;                // shows error once
-
-    KinematicError status;
-
-    read_settings();
-
-    // grbl_msg_sendf(CLIENT_SERIAL, MsgLevel::Info, "Start %3.3f %3.3f %3.3f", position[0], position[1], position[2]);
-    // grbl_msg_sendf(CLIENT_SERIAL, MsgLevel::Info, "Target %3.3f %3.3f %3.3f", target[0], target[1], target[2]);
-=======
-
-    float seg_target[3];                              // The target of the current segment
-    float feed_rate            = pl_data->feed_rate;  // save original feed rate
-    bool  show_error           = true;  // shows error once
-
-    KinematicError status;
-
-    //grbl_msg_sendf(CLIENT_SERIAL, MsgLevel::Info, "Start %3.3f %3.3f %3.3f", position[0], position[1], position[2]);
-    //grbl_msg_sendf(CLIENT_SERIAL, MsgLevel::Info, "Target %3.3f %3.3f %3.3f", target[0], target[1], target[2]);
->>>>>>> 699ee4bd
-
-    status = delta_calcInverse(position, motor_angles);
-    if (status == KinematicError::OUT_OF_RANGE) {
-        //grbl_msg_sendf(CLIENT_SERIAL, MsgLevel::Info, "Start position error %3.3f %3.3f %3.3f", position[0], position[1], position[2]);
-        //start_position_error = true;
-<<<<<<< HEAD
-    }
-=======
-    }    
->>>>>>> 699ee4bd
-
-    // Check the destination to see if it is in work area
-    status = delta_calcInverse(target, motor_angles);
-    if (status == KinematicError::OUT_OF_RANGE) {
-<<<<<<< HEAD
-        grbl_msg_sendf(CLIENT_SERIAL, MsgLevel::Info, "Target unreachable  error %3.3f %3.3f %3.3f", target[0], target[1], target[2]);
-=======
-        grbl_msg_sendf(CLIENT_SERIAL, MsgLevel::Info, "Target unreachable  error %3.3f %3.3f %3.3f", target[0], target[1], target[2]);        
->>>>>>> 699ee4bd
-    }
-
-    position[X_AXIS] += gc_state.coord_offset[X_AXIS];
-    position[Y_AXIS] += gc_state.coord_offset[Y_AXIS];
-    position[Z_AXIS] += gc_state.coord_offset[Z_AXIS];
-
-    // calculate cartesian move distance for each axis
-    dx         = target[X_AXIS] - position[X_AXIS];
-    dy         = target[Y_AXIS] - position[Y_AXIS];
-    dz         = target[Z_AXIS] - position[Z_AXIS];
-    float dist = sqrt((dx * dx) + (dy * dy) + (dz * dz));
-
-    // determine the number of segments we need	... round up so there is at least 1 (except when dist is 0)
-    uint32_t segment_count = ceil(dist / KINEMATIC_SEGMENT_LENGTH);
-
-    float segment_dist = dist / ((float)segment_count);  // distance of each segment...will be used for feedrate conversion
-
-    for (uint32_t segment = 1; segment <= segment_count; segment++) {
-        // determine this segment's target
-        seg_target[X_AXIS] = position[X_AXIS] + (dx / float(segment_count) * segment);
-        seg_target[Y_AXIS] = position[Y_AXIS] + (dy / float(segment_count) * segment);
-        seg_target[Z_AXIS] = position[Z_AXIS] + (dz / float(segment_count) * segment);
-
-        // calculate the delta motor angles
-        KinematicError status = delta_calcInverse(seg_target, motor_angles);
-
-        if (status == KinematicError ::NONE) {
-            float delta_distance = three_axis_dist(motor_angles, last_angle);
-
-            // save angles for next distance calc
-            memcpy(last_angle, motor_angles, sizeof(motor_angles));
-
-            if (pl_data->motion.rapidMotion) {
-                pl_data->feed_rate = feed_rate;
+    }
+
+    // This function is used by Grbl
+    void inverse_kinematics(float* position) {
+        float motor_angles[3];
+
+        read_settings();
+        delta_calcInverse(position, motor_angles);
+        position[0] = motor_angles[0];
+        position[1] = motor_angles[1];
+        position[2] = motor_angles[2];
+    }
+
+    // This function is used by Grbl
+    void inverse_kinematics(float* target, plan_line_data_t* pl_data, float* position)  //The target and position are provided in MPos
+    {
+        float dx, dy, dz;  // distances in each cartesian axis
+        float motor_angles[3];
+
+        float seg_target[3];                    // The target of the current segment
+        float feed_rate  = pl_data->feed_rate;  // save original feed rate
+        bool  show_error = true;                // shows error once
+
+        KinematicError status;
+
+        read_settings();
+
+        // grbl_msg_sendf(CLIENT_SERIAL, MsgLevel::Info, "Start %3.3f %3.3f %3.3f", position[0], position[1], position[2]);
+        // grbl_msg_sendf(CLIENT_SERIAL, MsgLevel::Info, "Target %3.3f %3.3f %3.3f", target[0], target[1], target[2]);
+
+        status = delta_calcInverse(position, motor_angles);
+        if (status == KinematicError::OUT_OF_RANGE) {
+            //grbl_msg_sendf(CLIENT_SERIAL, MsgLevel::Info, "Start position error %3.3f %3.3f %3.3f", position[0], position[1], position[2]);
+            //start_position_error = true;
+        }
+
+        // Check the destination to see if it is in work area
+        status = delta_calcInverse(target, motor_angles);
+        if (status == KinematicError::OUT_OF_RANGE) {
+            grbl_msg_sendf(CLIENT_SERIAL, MsgLevel::Info, "Target unreachable  error %3.3f %3.3f %3.3f", target[0], target[1], target[2]);
+        }
+
+        position[X_AXIS] += gc_state.coord_offset[X_AXIS];
+        position[Y_AXIS] += gc_state.coord_offset[Y_AXIS];
+        position[Z_AXIS] += gc_state.coord_offset[Z_AXIS];
+
+        // calculate cartesian move distance for each axis
+        dx         = target[X_AXIS] - position[X_AXIS];
+        dy         = target[Y_AXIS] - position[Y_AXIS];
+        dz         = target[Z_AXIS] - position[Z_AXIS];
+        float dist = sqrt((dx * dx) + (dy * dy) + (dz * dz));
+
+        // determine the number of segments we need	... round up so there is at least 1 (except when dist is 0)
+        uint32_t segment_count = ceil(dist / KINEMATIC_SEGMENT_LENGTH);
+
+        float segment_dist = dist / ((float)segment_count);  // distance of each segment...will be used for feedrate conversion
+
+        for (uint32_t segment = 1; segment <= segment_count; segment++) {
+            // determine this segment's target
+            seg_target[X_AXIS] = position[X_AXIS] + (dx / float(segment_count) * segment);
+            seg_target[Y_AXIS] = position[Y_AXIS] + (dy / float(segment_count) * segment);
+            seg_target[Z_AXIS] = position[Z_AXIS] + (dz / float(segment_count) * segment);
+
+            // calculate the delta motor angles
+            KinematicError status = delta_calcInverse(seg_target, motor_angles);
+
+            if (status == KinematicError ::NONE) {
+                float delta_distance = three_axis_dist(motor_angles, last_angle);
+
+                // save angles for next distance calc
+                memcpy(last_angle, motor_angles, sizeof(motor_angles));
+
+                if (pl_data->motion.rapidMotion) {
+                    pl_data->feed_rate = feed_rate;
+                } else {
+                    pl_data->feed_rate = (feed_rate * delta_distance / segment_dist);
+                }
+
+                mc_line(motor_angles, pl_data);
+
             } else {
-                pl_data->feed_rate = (feed_rate * delta_distance / segment_dist);
+                if (show_error) {
+                    // grbl_msg_sendf(CLIENT_SERIAL,
+                    //                MsgLevel::Info,
+                    //                "Error:%d, Angs X:%4.3f Y:%4.3f Z:%4.3f",
+                    //                status,
+                    //                motor_angles[0],
+                    //                motor_angles[1],
+                    //                motor_angles[2]);
+                    show_error = false;
+                }
             }
-
-            mc_line(motor_angles, pl_data);
-
+        }
+    }
+
+    // this is used used by Grbl soft limits to see if the range of the machine is exceeded.
+    uint8_t kinematic_limits_check(float* target) {
+        float motor_angles[3];
+
+        read_settings();
+
+        grbl_msg_sendf(CLIENT_SERIAL, MsgLevel::Info, "Kin Soft Check %3.3f, %3.3f, %3.3f", target[0], target[1], target[2]);
+
+        KinematicError status = delta_calcInverse(target, motor_angles);
+
+        switch (status) {
+            case KinematicError::OUT_OF_RANGE:
+                grbl_msg_sendf(CLIENT_SERIAL, MsgLevel::Info, "Kin target out of range");
+                break;
+            case KinematicError::ANGLE_TOO_NEGATIVE:
+                grbl_msg_sendf(CLIENT_SERIAL, MsgLevel::Info, "Kin target max negative");
+                break;
+            case KinematicError::ANGLE_TOO_POSITIVE:
+                grbl_msg_sendf(CLIENT_SERIAL, MsgLevel::Info, "Kin target max positive");
+                break;
+            case KinematicError::NONE:
+                break;
+        }
+
+        return (status == KinematicError::NONE);
+    }
+
+    // inverse kinematics: cartesian -> angles
+    // returned status: 0=OK, -1=non-existing position
+    KinematicError delta_calcInverse(float* cartesian, float* angles) {
+        angles[0] = angles[1] = angles[2] = 0;
+        KinematicError status             = KinematicError::NONE;
+
+        status = delta_calcAngleYZ(cartesian[X_AXIS], cartesian[Y_AXIS], cartesian[Z_AXIS], angles[0]);
+        if (status != KinematicError ::NONE) {
+            return status;
+        }
+
+        status = delta_calcAngleYZ(cartesian[X_AXIS] * cos120 + cartesian[Y_AXIS] * sin120,
+                                   cartesian[Y_AXIS] * cos120 - cartesian[X_AXIS] * sin120,
+                                   cartesian[Z_AXIS],
+                                   angles[1]);  // rotate coords to +120 deg
+        if (status != KinematicError ::NONE) {
+            return status;
+        }
+
+        status = delta_calcAngleYZ(cartesian[X_AXIS] * cos120 - cartesian[Y_AXIS] * sin120,
+                                   cartesian[Y_AXIS] * cos120 + cartesian[X_AXIS] * sin120,
+                                   cartesian[Z_AXIS],
+                                   angles[2]);  // rotate coords to -120 deg
+        if (status != KinematicError ::NONE) {
+            return status;
+        }
+
+        //grbl_msg_sendf(CLIENT_SERIAL, MsgLevel::Info, "xyx (%4.3f,%4.3f,%4.3f) ang (%4.3f,%4.3f,%4.3f)", x0, y0, z0, theta1, theta2, theta3);
+        return status;
+    }
+
+    // inverse kinematics: angles -> cartesian
+    int calc_forward_kinematics(float* angles, float* catesian) {
+        float t = (f - e) * tan30 / 2;
+
+        float y1 = -(t + rf * cos(angles[0]));
+        float z1 = -rf * sin(angles[0]);
+
+        float y2 = (t + rf * cos(angles[1])) * sin30;
+        float x2 = y2 * tan60;
+        float z2 = -rf * sin(angles[1]);
+
+        float y3 = (t + rf * cos(angles[2])) * sin30;
+        float x3 = -y3 * tan60;
+        float z3 = -rf * sin(angles[2]);
+
+        float dnm = (y2 - y1) * x3 - (y3 - y1) * x2;
+
+        float w1 = y1 * y1 + z1 * z1;
+        float w2 = x2 * x2 + y2 * y2 + z2 * z2;
+        float w3 = x3 * x3 + y3 * y3 + z3 * z3;
+
+        // x = (a1*z + b1)/dnm
+        float a1 = (z2 - z1) * (y3 - y1) - (z3 - z1) * (y2 - y1);
+        float b1 = -((w2 - w1) * (y3 - y1) - (w3 - w1) * (y2 - y1)) / 2.0;
+
+        // y = (a2*z + b2)/dnm;
+        float a2 = -(z2 - z1) * x3 + (z3 - z1) * x2;
+        float b2 = ((w2 - w1) * x3 - (w3 - w1) * x2) / 2.0;
+
+        // a*z^2 + b*z + c = 0
+        float a = a1 * a1 + a2 * a2 + dnm * dnm;
+        float b = 2 * (a1 * b1 + a2 * (b2 - y1 * dnm) - z1 * dnm * dnm);
+        float c = (b2 - y1 * dnm) * (b2 - y1 * dnm) + b1 * b1 + dnm * dnm * (z1 * z1 - re * re);
+
+        // discriminant
+        float d = b * b - (float)4.0 * a * c;
+        if (d < 0)
+            return -1;  // non-existing point
+
+        catesian[Z_AXIS] = -(float)0.5 * (b + sqrt(d)) / a;
+        catesian[X_AXIS] = (a1 * catesian[Z_AXIS] + b1) / dnm;
+        catesian[Y_AXIS] = (a2 * catesian[Z_AXIS] + b2) / dnm;
+        return 0;
+    }
+    // helper functions, calculates angle theta1 (for YZ-pane)
+    KinematicError delta_calcAngleYZ(float x0, float y0, float z0, float& theta) {
+        float y1 = -0.5 * 0.57735 * f;  // f/2 * tg 30
+        y0 -= 0.5 * 0.57735 * e;        // shift center to edge
+        // z = a + b*y
+        float a = (x0 * x0 + y0 * y0 + z0 * z0 + rf * rf - re * re - y1 * y1) / (2 * z0);
+        float b = (y1 - y0) / z0;
+        // discriminant
+        float d = -(a + b * y1) * (a + b * y1) + rf * (b * b * rf + rf);
+        if (d < 0)
+            return KinematicError::OUT_OF_RANGE;          // non-existing point
+        float yj = (y1 - a * b - sqrt(d)) / (b * b + 1);  // choosing outer point
+        float zj = a + b * yj;
+        //theta    = 180.0 * atan(-zj / (y1 - yj)) / M_PI + ((yj > y1) ? 180.0 : 0.0);
+        theta = atan(-zj / (y1 - yj)) + ((yj > y1) ? M_PI : 0.0);
+
+        if (theta < MAX_NEGATIVE_ANGLE) {
+            return KinematicError::ANGLE_TOO_NEGATIVE;
+        }
+
+        if (theta > MAX_POSITIVE_ANGLE) {
+            return KinematicError::ANGLE_TOO_POSITIVE;
+        }
+
+        return KinematicError::NONE;
+    }
+
+    // Determine the unit distance between (2) 3D points
+    float three_axis_dist(float* point1, float* point2) {
+        return sqrt(((point1[0] - point2[0]) * (point1[0] - point2[0])) + ((point1[1] - point2[1]) * (point1[1] - point2[1])) +
+                    ((point1[2] - point2[2]) * (point1[2] - point2[2])));
+    }
+    // called by reporting for WPos status
+    void forward_kinematics(float* position) {
+        float calc_fwd[N_AXIS];
+        int   status;
+
+        read_settings();
+
+        // convert the system position in steps to radians
+        float   position_radians[N_AXIS];
+        int32_t position_steps[N_AXIS];  // Copy current state of the system position variable
+        memcpy(position_steps, sys_position, sizeof(sys_position));
+        system_convert_array_steps_to_mpos(position_radians, position_steps);
+
+        // grbl_msg_sendf(
+        //     CLIENT_SERIAL, MsgLevel::Info, "Fwd Kin Angs %1.3f, %1.3f, %1.3f ", position_radians[0], position_radians[1], position_radians[2]);
+
+        // detmine the position of the end effector joint center.
+        status = calc_forward_kinematics(position_radians, calc_fwd);
+
+        if (status == 0) {
+            // apply offsets and set the returned values
+            position[X_AXIS] = calc_fwd[X_AXIS] - gc_state.coord_system[X_AXIS] + gc_state.coord_offset[X_AXIS];
+            position[Y_AXIS] = calc_fwd[Y_AXIS] - gc_state.coord_system[Y_AXIS] + gc_state.coord_offset[Y_AXIS];
+            position[Z_AXIS] = calc_fwd[Z_AXIS] - gc_state.coord_system[Z_AXIS] + gc_state.coord_offset[Z_AXIS];
         } else {
-            if (show_error) {
-                // grbl_msg_sendf(CLIENT_SERIAL,
-                //                MsgLevel::Info,
-                //                "Error:%d, Angs X:%4.3f Y:%4.3f Z:%4.3f",
-                //                status,
-                //                motor_angles[0],
-                //                motor_angles[1],
-                //                motor_angles[2]);
-                show_error = false;
-            }
-        }
-    }
-}
-
-// this is used used by Grbl soft limits to see if the range of the machine is exceeded.
-uint8_t kinematic_limits_check(float* target) {
-    float motor_angles[3];
-
-<<<<<<< HEAD
-    read_settings();
-
-=======
->>>>>>> 699ee4bd
-    grbl_msg_sendf(CLIENT_SERIAL, MsgLevel::Info, "Kin Soft Check %3.3f, %3.3f, %3.3f", target[0], target[1], target[2]);
-
-    KinematicError status = delta_calcInverse(target, motor_angles);
-
-<<<<<<< HEAD
-    switch (status) {
-=======
-    switch(status) {
->>>>>>> 699ee4bd
-        case KinematicError::OUT_OF_RANGE:
-            grbl_msg_sendf(CLIENT_SERIAL, MsgLevel::Info, "Kin target out of range");
-            break;
-        case KinematicError::ANGLE_TOO_NEGATIVE:
-            grbl_msg_sendf(CLIENT_SERIAL, MsgLevel::Info, "Kin target max negative");
-            break;
-        case KinematicError::ANGLE_TOO_POSITIVE:
-            grbl_msg_sendf(CLIENT_SERIAL, MsgLevel::Info, "Kin target max positive");
-            break;
-<<<<<<< HEAD
-        case KinematicError::NONE:
-            break;
-    }
-
-    return (status == KinematicError::NONE);
-=======
-    }
-
-    return (status  == KinematicError::NONE);
->>>>>>> 699ee4bd
-}
-
-// inverse kinematics: cartesian -> angles
-// returned status: 0=OK, -1=non-existing position
-KinematicError delta_calcInverse(float* cartesian, float* angles) {
-    angles[0] = angles[1] = angles[2] = 0;
-    KinematicError status             = KinematicError::NONE;
-
-    status = delta_calcAngleYZ(cartesian[X_AXIS], cartesian[Y_AXIS], cartesian[Z_AXIS], angles[0]);
-    if (status != KinematicError ::NONE) {
-        return status;
-    }
-
-    status = delta_calcAngleYZ(cartesian[X_AXIS] * cos120 + cartesian[Y_AXIS] * sin120,
-                               cartesian[Y_AXIS] * cos120 - cartesian[X_AXIS] * sin120,
-                               cartesian[Z_AXIS],
-                               angles[1]);  // rotate coords to +120 deg
-    if (status != KinematicError ::NONE) {
-        return status;
-    }
-
-    status = delta_calcAngleYZ(cartesian[X_AXIS] * cos120 - cartesian[Y_AXIS] * sin120,
-                               cartesian[Y_AXIS] * cos120 + cartesian[X_AXIS] * sin120,
-                               cartesian[Z_AXIS],
-                               angles[2]);  // rotate coords to -120 deg
-    if (status != KinematicError ::NONE) {
-        return status;
-    }
-
-    //grbl_msg_sendf(CLIENT_SERIAL, MsgLevel::Info, "xyx (%4.3f,%4.3f,%4.3f) ang (%4.3f,%4.3f,%4.3f)", x0, y0, z0, theta1, theta2, theta3);
-    return status;
-}
-
-// inverse kinematics: angles -> cartesian
-int calc_forward_kinematics(float* angles, float* catesian) {
-    float t = (f - e) * tan30 / 2;
-
-    float y1 = -(t + rf * cos(angles[0]));
-    float z1 = -rf * sin(angles[0]);
-
-    float y2 = (t + rf * cos(angles[1])) * sin30;
-    float x2 = y2 * tan60;
-    float z2 = -rf * sin(angles[1]);
-
-    float y3 = (t + rf * cos(angles[2])) * sin30;
-    float x3 = -y3 * tan60;
-    float z3 = -rf * sin(angles[2]);
-
-    float dnm = (y2 - y1) * x3 - (y3 - y1) * x2;
-
-    float w1 = y1 * y1 + z1 * z1;
-    float w2 = x2 * x2 + y2 * y2 + z2 * z2;
-    float w3 = x3 * x3 + y3 * y3 + z3 * z3;
-
-    // x = (a1*z + b1)/dnm
-    float a1 = (z2 - z1) * (y3 - y1) - (z3 - z1) * (y2 - y1);
-    float b1 = -((w2 - w1) * (y3 - y1) - (w3 - w1) * (y2 - y1)) / 2.0;
-
-    // y = (a2*z + b2)/dnm;
-    float a2 = -(z2 - z1) * x3 + (z3 - z1) * x2;
-    float b2 = ((w2 - w1) * x3 - (w3 - w1) * x2) / 2.0;
-
-    // a*z^2 + b*z + c = 0
-    float a = a1 * a1 + a2 * a2 + dnm * dnm;
-    float b = 2 * (a1 * b1 + a2 * (b2 - y1 * dnm) - z1 * dnm * dnm);
-    float c = (b2 - y1 * dnm) * (b2 - y1 * dnm) + b1 * b1 + dnm * dnm * (z1 * z1 - re * re);
-
-    // discriminant
-    float d = b * b - (float)4.0 * a * c;
-    if (d < 0)
-        return -1;  // non-existing point
-
-    catesian[Z_AXIS] = -(float)0.5 * (b + sqrt(d)) / a;
-    catesian[X_AXIS] = (a1 * catesian[Z_AXIS] + b1) / dnm;
-    catesian[Y_AXIS] = (a2 * catesian[Z_AXIS] + b2) / dnm;
-    return 0;
-}
-// helper functions, calculates angle theta1 (for YZ-pane)
-KinematicError delta_calcAngleYZ(float x0, float y0, float z0, float& theta) {
-    float y1 = -0.5 * 0.57735 * f;  // f/2 * tg 30
-    y0 -= 0.5 * 0.57735 * e;        // shift center to edge
-    // z = a + b*y
-    float a = (x0 * x0 + y0 * y0 + z0 * z0 + rf * rf - re * re - y1 * y1) / (2 * z0);
-    float b = (y1 - y0) / z0;
-    // discriminant
-    float d = -(a + b * y1) * (a + b * y1) + rf * (b * b * rf + rf);
-    if (d < 0)
-        return KinematicError::OUT_OF_RANGE;          // non-existing point
-    float yj = (y1 - a * b - sqrt(d)) / (b * b + 1);  // choosing outer point
-    float zj = a + b * yj;
-    //theta    = 180.0 * atan(-zj / (y1 - yj)) / M_PI + ((yj > y1) ? 180.0 : 0.0);
-    theta = atan(-zj / (y1 - yj)) + ((yj > y1) ? M_PI : 0.0);
-
-    if (theta < MAX_NEGATIVE_ANGLE) {
-        return KinematicError::ANGLE_TOO_NEGATIVE;
-    }
-
-    if (theta > MAX_POSITIVE_ANGLE) {
-        return KinematicError::ANGLE_TOO_POSITIVE;
-    }
-
-    return KinematicError::NONE;
-}
-
-// Determine the unit distance between (2) 3D points
-float three_axis_dist(float* point1, float* point2) {
-    return sqrt(((point1[0] - point2[0]) * (point1[0] - point2[0])) + ((point1[1] - point2[1]) * (point1[1] - point2[1])) +
-                ((point1[2] - point2[2]) * (point1[2] - point2[2])));
-}
-// called by reporting for WPos status
-void forward_kinematics(float* position) {
-    float calc_fwd[N_AXIS];
-    int   status;
-
-    read_settings();
-
-    // convert the system position in steps to radians
-    float   position_radians[N_AXIS];
-    int32_t position_steps[N_AXIS];  // Copy current state of the system position variable
-    memcpy(position_steps, sys_position, sizeof(sys_position));
-    system_convert_array_steps_to_mpos(position_radians, position_steps);
-
-    // grbl_msg_sendf(
-    //     CLIENT_SERIAL, MsgLevel::Info, "Fwd Kin Angs %1.3f, %1.3f, %1.3f ", position_radians[0], position_radians[1], position_radians[2]);
-
-    // detmine the position of the end effector joint center.
-    status = calc_forward_kinematics(position_radians, calc_fwd);
-
-    if (status == 0) {
-        // apply offsets and set the returned values
-        position[X_AXIS] = calc_fwd[X_AXIS] - gc_state.coord_system[X_AXIS] + gc_state.coord_offset[X_AXIS];
-        position[Y_AXIS] = calc_fwd[Y_AXIS] - gc_state.coord_system[Y_AXIS] + gc_state.coord_offset[Y_AXIS];
-        position[Z_AXIS] = calc_fwd[Z_AXIS] - gc_state.coord_system[Z_AXIS] + gc_state.coord_offset[Z_AXIS];
-    } else {
-        grbl_msg_sendf(CLIENT_SERIAL, MsgLevel::Info, "MSG:Fwd Kin Error");
-    }
-}
-
-bool kinematics_pre_homing(uint8_t cycle_mask) {  // true = do not continue with normal Grbl homing
+            grbl_msg_sendf(CLIENT_SERIAL, MsgLevel::Info, "MSG:Fwd Kin Error");
+        }
+    }
+
+    bool kinematics_pre_homing(uint8_t cycle_mask) {  // true = do not continue with normal Grbl homing
 #ifdef USE_CUSTOM_HOMING
-    return true;
+        return true;
 #else
-    //grbl_msg_sendf(CLIENT_SERIAL, MsgLevel::Info, "kinematics_pre_homing");
-    return false;
+        //grbl_msg_sendf(CLIENT_SERIAL, MsgLevel::Info, "kinematics_pre_homing");
+        return false;
 #endif
-<<<<<<< HEAD
-}
-
-void kinematics_post_homing() {
+    }
+
+    void kinematics_post_homing() {
 #ifdef USE_CUSTOM_HOMING
 
 #else
-    last_angle[X_AXIS] = sys_position[X_AXIS] / axis_settings[X_AXIS]->steps_per_mm->get();
-    last_angle[Y_AXIS] = sys_position[Y_AXIS] / axis_settings[Y_AXIS]->steps_per_mm->get();
-    last_angle[Z_AXIS] = sys_position[Z_AXIS] / axis_settings[Z_AXIS]->steps_per_mm->get();
-
-    read_settings();
-
-    calc_forward_kinematics(last_angle, last_cartesian);
-
-    // grbl_msg_sendf(CLIENT_SERIAL,
-    //                MsgLevel::Info,
-    //                "kinematics_post_homing Angles: %3.3f, %3.3f, %3.3f",
-    //                last_angle[X_AXIS],
-    //                last_angle[Y_AXIS],
-    //                last_angle[Z_AXIS]);
-
-    // grbl_msg_sendf(CLIENT_SERIAL,
-    //                MsgLevel::Info,
-    //                "kinematics_post_homing Cartesian: %3.3f, %3.3f, %3.3f",
-    //                last_cartesian[X_AXIS],
-    //                last_cartesian[Y_AXIS],
-    //                last_cartesian[Z_AXIS]);
-
-    gc_state.position[X_AXIS] = last_cartesian[X_AXIS];
-    gc_state.position[Y_AXIS] = last_cartesian[Y_AXIS];
-    gc_state.position[Z_AXIS] = last_cartesian[Z_AXIS];
+        last_angle[X_AXIS] = sys_position[X_AXIS] / axis_settings[X_AXIS]->steps_per_mm->get();
+        last_angle[Y_AXIS] = sys_position[Y_AXIS] / axis_settings[Y_AXIS]->steps_per_mm->get();
+        last_angle[Z_AXIS] = sys_position[Z_AXIS] / axis_settings[Z_AXIS]->steps_per_mm->get();
+
+        read_settings();
+
+        calc_forward_kinematics(last_angle, last_cartesian);
+
+        // grbl_msg_sendf(CLIENT_SERIAL,
+        //                MsgLevel::Info,
+        //                "kinematics_post_homing Angles: %3.3f, %3.3f, %3.3f",
+        //                last_angle[X_AXIS],
+        //                last_angle[Y_AXIS],
+        //                last_angle[Z_AXIS]);
+
+        // grbl_msg_sendf(CLIENT_SERIAL,
+        //                MsgLevel::Info,
+        //                "kinematics_post_homing Cartesian: %3.3f, %3.3f, %3.3f",
+        //                last_cartesian[X_AXIS],
+        //                last_cartesian[Y_AXIS],
+        //                last_cartesian[Z_AXIS]);
+
+        gc_state.position[X_AXIS] = last_cartesian[X_AXIS];
+        gc_state.position[Y_AXIS] = last_cartesian[Y_AXIS];
+        gc_state.position[Z_AXIS] = last_cartesian[Z_AXIS];
 
 #endif
 #ifdef USE_POST_HOMING_DELAY
-    delay(1000);  // give time for servo type homing
+        delay(1000);  // give time for servo type homing
 #endif
-}
-
-void user_m30() {}
-=======
-}
-
-void kinematics_post_homing() {
-#ifdef USE_CUSTOM_HOMING
-
-#else
-    last_angle[X_AXIS] = sys_position[X_AXIS] / axis_settings[X_AXIS]->steps_per_mm->get();
-    last_angle[Y_AXIS] = sys_position[Y_AXIS] / axis_settings[Y_AXIS]->steps_per_mm->get();
-    last_angle[Z_AXIS] = sys_position[Z_AXIS] / axis_settings[Z_AXIS]->steps_per_mm->get();
-
-    calc_forward_kinematics(last_angle, last_cartesian);
-
-    // grbl_msg_sendf(CLIENT_SERIAL,
-    //                MsgLevel::Info,
-    //                "kinematics_post_homing Angles: %3.3f, %3.3f, %3.3f",
-    //                last_angle[X_AXIS],
-    //                last_angle[Y_AXIS],
-    //                last_angle[Z_AXIS]);
-
-    // grbl_msg_sendf(CLIENT_SERIAL,
-    //                MsgLevel::Info,
-    //                "kinematics_post_homing Cartesian: %3.3f, %3.3f, %3.3f",
-    //                last_cartesian[X_AXIS],
-    //                last_cartesian[Y_AXIS],
-    //                last_cartesian[Z_AXIS]);
-
-    gc_state.position[X_AXIS] = last_cartesian[X_AXIS];
-    gc_state.position[Y_AXIS] = last_cartesian[Y_AXIS];
-    gc_state.position[Z_AXIS] = last_cartesian[Z_AXIS];
-
-#endif
-}
->>>>>>> 699ee4bd
-
-void read_settings() {
-    rf = delta_crank_len->get();          // radius of the fixed side (length of motor cranks)
-    re = delta_link_len->get();           // radius of end effector side (length of linkages)
-    f  = delta_crank_side_len->get();     // sized of fixed side triangel
-    e  = delta_effector_side_len->get();  // size of end effector side triangle
-}+    }
+
+    void user_m30() {}
+
+    void read_settings() {
+        rf = delta_crank_len->get();          // radius of the fixed side (length of motor cranks)
+        re = delta_link_len->get();           // radius of end effector side (length of linkages)
+        f  = delta_crank_side_len->get();     // sized of fixed side triangel
+        e  = delta_effector_side_len->get();  // size of end effector side triangle
+    }