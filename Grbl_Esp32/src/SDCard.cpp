--- conflicted
+++ resolved
@@ -128,7 +128,6 @@
 uint8_t sd_state = SDCARD_IDLE;
 
 uint8_t get_sd_state(bool refresh) {
-<<<<<<< HEAD
     // Before we use the SD library, we *must* make sure SPI is properly initialized. Re-initialization 
     // fortunately doesn't change any of the settings.
     auto ssPin = SPISSPin->get().getNative(Pin::Capabilities::Output | Pin::Capabilities::Native);
@@ -142,13 +141,7 @@
         if (!((SDCardDetPin->get().read() == SDCARD_DET_VAL) ? true : false)) {
             sd_state = SDCARD_NOT_PRESENT;
             return sd_state;
-=======
-    if (SDCARD_DET_PIN != UNDEFINED_PIN) {
-        if (digitalRead(SDCARD_DET_PIN) != SDCARD_DET_VAL) {
-            sd_state = SDCARD_NOT_PRESENT;
-            return sd_state;
             //no need to go further if SD detect is not correct
->>>>>>> d45da576
         }
     }
 
