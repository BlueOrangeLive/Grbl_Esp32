#pragma once

/*
  Grbl.h - Header for system level commands and real-time processes
  Part of Grbl
  Copyright (c) 2014-2016 Sungeun K. Jeon for Gnea Research LLC

	2018 -	Bart Dring This file was modifed for use on the ESP32
					CPU. Do not use this with Grbl for atMega328P

  Grbl is free software: you can redistribute it and/or modify
  it under the terms of the GNU General Public License as published by
  the Free Software Foundation, either version 3 of the License, or
  (at your option) any later version.
  Grbl is distributed in the hope that it will be useful,
  but WITHOUT ANY WARRANTY; without even the implied warranty of
  MERCHANTABILITY or FITNESS FOR A PARTICULAR PURPOSE.  See the
  GNU General Public License for more details.
  You should have received a copy of the GNU General Public License
  along with Grbl.  If not, see <http://www.gnu.org/licenses/>.
*/

// Grbl versioning system
const char* const GRBL_VERSION       = "1.3a";
<<<<<<< HEAD
const char* const GRBL_VERSION_BUILD = "20210311";
=======
const char* const GRBL_VERSION_BUILD = "20210306";
>>>>>>> be086908

//#include <sdkconfig.h>
#include <Arduino.h>
#include <EEPROM.h>
#include <driver/rmt.h>
#include <esp_task_wdt.h>
#include <freertos/task.h>
#include <Preferences.h>

#include <driver/timer.h>

// Define the Grbl system include files. NOTE: Do not alter organization.
#include "Config.h"
#include "NutsBolts.h"

#include "Defaults.h"
#include "Error.h"
#include "WebUI/Authentication.h"
#include "WebUI/Commands.h"
#include "Probe.h"
#include "System.h"

#include "GCode.h"
#include "Planner.h"
#include "CoolantControl.h"
#include "Limits.h"
#include "MotionControl.h"
#include "Protocol.h"
#include "Report.h"
#include "Serial.h"
#include "Pins.h"
#include "Spindles/Spindle.h"
#include "Motors/Motors.h"
#include "Stepper.h"
#include "Jog.h"
#include "WebUI/InputBuffer.h"
#include "Settings.h"
#include "SettingsDefinitions.h"
#include "WebUI/WebSettings.h"

#include "UserOutput.h"

// Do not guard this because it is needed for local files too
#include "SDCard.h"

#ifdef ENABLE_BLUETOOTH
#    include "WebUI/BTConfig.h"
#endif

#ifdef ENABLE_WIFI
#    include "WebUI/WifiConfig.h"
#    ifdef ENABLE_HTTP
#        include "WebUI/Serial2Socket.h"
#    endif
#    ifdef ENABLE_TELNET
#        include "WebUI/TelnetServer.h"
#    endif
#    ifdef ENABLE_NOTIFICATIONS
#        include "WebUI/NotificationsService.h"
#    endif
#endif

#include "I2SOut.h"

void grbl_init();
void run_once();

// Called if USE_MACHINE_INIT is defined
void machine_init();

bool user_defined_homing(uint8_t cycle_mask);  // weak definition in Limits.cpp

// Called if USE_KINEMATICS is defined

void    inverse_kinematics(float* target, plan_line_data_t* pl_data, float* position);
bool    kinematics_pre_homing(uint8_t cycle_mask);
void    kinematics_post_homing();
uint8_t kinematic_limits_check(float* target);

// Called if USE_FWD_KINEMATICS is defined
void inverse_kinematics(float* position);  // used to return a converted value
void forward_kinematics(float* position);  // weak definition in Report.cpp

// Called if MACRO_BUTTON_0_PIN or MACRO_BUTTON_1_PIN or MACRO_BUTTON_2_PIN is defined
void user_defined_macro(uint8_t index);

// Called if USE_M30 is defined
void user_m30();

// Called if USE_TOOL_CHANGE is defined
void user_tool_change(uint8_t new_tool);<|MERGE_RESOLUTION|>--- conflicted
+++ resolved
@@ -21,12 +21,7 @@
 */
 
 // Grbl versioning system
-const char* const GRBL_VERSION       = "1.3a";
-<<<<<<< HEAD
 const char* const GRBL_VERSION_BUILD = "20210311";
-=======
-const char* const GRBL_VERSION_BUILD = "20210306";
->>>>>>> be086908
 
 //#include <sdkconfig.h>
 #include <Arduino.h>
