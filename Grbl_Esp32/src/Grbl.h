--- conflicted
+++ resolved
@@ -22,12 +22,7 @@
 
 // Grbl versioning system
 
-const char* const GRBL_VERSION       = "1.3a";
-<<<<<<< HEAD
 const char* const GRBL_VERSION_BUILD = "20210213";
-=======
-const char* const GRBL_VERSION_BUILD = "20210203";
->>>>>>> 40fcdf45
 
 //#include <sdkconfig.h>
 #include <Arduino.h>
