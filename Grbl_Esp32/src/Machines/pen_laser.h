#pragma once
// clang-format off

/*
        pen_laser.h
        Part of Grbl_ESP32

        Pen assignments for the Buildlog.net pen laser controller V1 & V2

        For pen mode be sure to uncomment #define USE_PEN_SERVO in config.h
        For solenoid  mode be sure to uncomment #define USE_PEN_SERVO in config.h
        For laser mode, you do not need to change anything
        Note: You can use all 3 modes at the same time if you want

        2019    - Bart Dring
        2020    - Mitch Bradley

        Grbl_ESP32 is free software: you can redistribute it and/or modify
        it under the terms of the GNU General Public License as published by
        the Free Software Foundation, either version 3 of the License, or
        (at your option) any later version.

        Grbl is distributed in the hope that it will be useful,
        but WITHOUT ANY WARRANTY; without even the implied warranty of
        MERCHANTABILITY or FITNESS FOR A PARTICULAR PURPOSE.  See the
        GNU General Public License for more details.

        You should have received a copy of the GNU General Public License
        along with Grbl_ESP32.  If not, see <http://www.gnu.org/licenses/>.
*/

#define MACHINE_NAME "PEN_LASER"

// Pick a board version
//#define PEN_LASER_V1
#define PEN_LASER_V2

#define X_STEP_PIN              GPIO_NUM_12
#define X_DIRECTION_PIN         GPIO_NUM_26

#define Y_STEP_PIN              GPIO_NUM_14
#define Y_DIRECTION_PIN         GPIO_NUM_25

#define STEPPERS_DISABLE_PIN    GPIO_NUM_13

#ifdef PEN_LASER_V1
    #define X_LIMIT_PIN     GPIO_NUM_2
#endif
#ifdef PEN_LASER_V2
    #define X_LIMIT_PIN     GPIO_NUM_15
#endif
#define Y_LIMIT_PIN             GPIO_NUM_4

#define USING_SERVO  // uncomment to use this feature

#ifdef USING_SERVO
    #define Z_SERVO_PIN             GPIO_NUM_27
    #define Z_SERVO_CAL_MIN               1.0       // calibration factor for the minimum PWM duty
    #define Z_SERVO_CAL_MAX               1.0       // calibration factor for the maximum PWM duty
#endif

<<<<<<< HEAD
#define SPINDLE_TYPE SPINDLE_TYPE_NONE
=======
#define SPINDLE_TYPE SpindleType::NONE
>>>>>>> c2e04dbb

// defaults
#define DEFAULT_STEP_PULSE_MICROSECONDS 3
#define DEFAULT_STEPPER_IDLE_LOCK_TIME 250 // stay on

#define DEFAULT_STEPPING_INVERT_MASK 0 // uint8_t
#define DEFAULT_DIRECTION_INVERT_MASK 0 // uint8_t
#define DEFAULT_INVERT_ST_ENABLE 0 // boolean
#define DEFAULT_INVERT_LIMIT_PINS 1 // boolean
#define DEFAULT_INVERT_PROBE_PIN 0 // boolean

#define DEFAULT_STATUS_REPORT_MASK 1

#define DEFAULT_JUNCTION_DEVIATION 0.01 // mm
#define DEFAULT_ARC_TOLERANCE 0.002 // mm
#define DEFAULT_REPORT_INCHES 0 // false

#define DEFAULT_SOFT_LIMIT_ENABLE 0 // false
#define DEFAULT_HARD_LIMIT_ENABLE 0  // false

#define DEFAULT_HOMING_ENABLE 0
#define DEFAULT_HOMING_DIR_MASK 0 // move positive dir Z, negative X,Y
#define DEFAULT_HOMING_FEED_RATE 200.0 // mm/min
#define DEFAULT_HOMING_SEEK_RATE 1000.0 // mm/min
#define DEFAULT_HOMING_DEBOUNCE_DELAY 250 // msec (0-65k)
#define DEFAULT_HOMING_PULLOFF 3.0 // mm

#define DEFAULT_SPINDLE_RPM_MAX 1000.0 // rpm
#define DEFAULT_SPINDLE_RPM_MIN 0.0 // rpm

#define DEFAULT_LASER_MODE 0 // false

#define DEFAULT_X_STEPS_PER_MM 80.0
#define DEFAULT_Y_STEPS_PER_MM 80.0
#define DEFAULT_Z_STEPS_PER_MM 100.0 // This is percent in servo mode...used for calibration

#define DEFAULT_X_MAX_RATE 5000.0 // mm/min
#define DEFAULT_Y_MAX_RATE 5000.0 // mm/min
#define DEFAULT_Z_MAX_RATE 5000.0 // mm/min

#define DEFAULT_X_ACCELERATION 50.0 // mm/sec^2. 50 mm/sec^2 = 180000 mm/min^2
#define DEFAULT_Y_ACCELERATION 50.0 // mm/sec^2
#define DEFAULT_Z_ACCELERATION 50.0 // mm/sec^2

#define DEFAULT_X_MAX_TRAVEL 300.0 // mm NOTE: Must be a positive value.
#define DEFAULT_Y_MAX_TRAVEL 300.0 // mm NOTE: Must be a positive value.
#define DEFAULT_Z_MAX_TRAVEL 100.0 // This is percent in servo mode...used for calibration<|MERGE_RESOLUTION|>--- conflicted
+++ resolved
@@ -59,11 +59,7 @@
     #define Z_SERVO_CAL_MAX               1.0       // calibration factor for the maximum PWM duty
 #endif
 
-<<<<<<< HEAD
-#define SPINDLE_TYPE SPINDLE_TYPE_NONE
-=======
 #define SPINDLE_TYPE SpindleType::NONE
->>>>>>> c2e04dbb
 
 // defaults
 #define DEFAULT_STEP_PULSE_MICROSECONDS 3
