#pragma once
// clang-format off

/*
    test_drive.h
    Part of Grbl_ESP32

    Pin assignments (or lack thereof) for testing Grbl_ESP32.

    It creates a basic 3 axis machine without actually driving
    I/O pins.  Grbl will report that axes are moving, but no physical
    motor motion will occur.

    This can be uploaded to an unattached ESP32 or attached to
    unknown hardware with no risk of pins trying to output signals
    into a short, etc that could dmamge the ESP32

    It can also be used to get the basic program running so OTA
    (over the air) firmware loading can be done.

    2018    - Bart Dring
    2020    - Mitch Bradley

    Grbl_ESP32 is free software: you can redistribute it and/or modify
    it under the terms of the GNU General Public License as published by
    the Free Software Foundation, either version 3 of the License, or
    (at your option) any later version.

    Grbl is distributed in the hope that it will be useful,
    but WITHOUT ANY WARRANTY; without even the implied warranty of
    MERCHANTABILITY or FITNESS FOR A PARTICULAR PURPOSE.  See the
    GNU General Public License for more details.

    You should have received a copy of the GNU General Public License
    along with Grbl_ESP32.  If not, see <http://www.gnu.org/licenses/>.
*/

#define MACHINE_NAME "Test Drive - Demo Only No I/O!"

<<<<<<< HEAD
#define N_AXIS 3
=======
// This cannot use homing because there are no switches
#ifdef DEFAULT_HOMING_CYCLE_0
    #undef DEFAULT_HOMING_CYCLE_0
#endif

#ifdef DEFAULT_HOMING_CYCLE_1
    #undef DEFAULT_HOMING_CYCLE_1
#endif
>>>>>>> e04c289e

#define SPINDLE_TYPE    SpindleType::NONE

#ifdef USE_RMT_STEPS
#undef USE_RMT_STEPS  // Suppress unused variable warning
#endif<|MERGE_RESOLUTION|>--- conflicted
+++ resolved
@@ -37,9 +37,8 @@
 
 #define MACHINE_NAME "Test Drive - Demo Only No I/O!"
 
-<<<<<<< HEAD
+
 #define N_AXIS 3
-=======
 // This cannot use homing because there are no switches
 #ifdef DEFAULT_HOMING_CYCLE_0
     #undef DEFAULT_HOMING_CYCLE_0
@@ -48,7 +47,6 @@
 #ifdef DEFAULT_HOMING_CYCLE_1
     #undef DEFAULT_HOMING_CYCLE_1
 #endif
->>>>>>> e04c289e
 
 #define SPINDLE_TYPE    SpindleType::NONE
 
