--- conflicted
+++ resolved
@@ -78,13 +78,8 @@
             tmcstepper->setSPISpeed(TRINAMIC_SPI_FREQ);
         }
 
-<<<<<<< HEAD
         link = List;
         List = this;
-=======
-        read_settings();  // pull info from settings
-        config_message();
->>>>>>> 699ee4bd
 
         // init() must be called later, after all TMC drivers have CS pins setup.
     }
