--- conflicted
+++ resolved
@@ -71,17 +71,7 @@
 
     class TrinamicDriver : public StandardStepper {
     public:
-<<<<<<< HEAD
         TrinamicDriver(uint8_t axis_index, Pin step_pin, Pin dir_pin, Pin disable_pin, Pin cs_pin, uint16_t driver_part_number, float r_sense) :
-=======
-        TrinamicDriver(uint8_t  axis_index,
-                       uint8_t  step_pin,
-                       uint8_t  dir_pin,
-                       uint8_t  disable_pin,
-                       uint8_t  cs_pin,
-                       uint16_t driver_part_number,
-                       float    r_sense) :
->>>>>>> 205e0bd5
             TrinamicDriver(axis_index, step_pin, dir_pin, disable_pin, cs_pin, driver_part_number, r_sense, get_next_index()) {}
 
         TrinamicDriver(uint8_t  axis_index,
@@ -118,14 +108,11 @@
         void         set_mode(bool isHoming);
         void         trinamic_test_response();
         void         trinamic_stepper_enable(bool enable);
-<<<<<<< HEAD
-=======
 
         bool report_open_load(TMC2130_n ::DRV_STATUS_t status);
         bool report_short_to_ground(TMC2130_n ::DRV_STATUS_t status);
         bool report_over_temp(TMC2130_n ::DRV_STATUS_t status);
         bool report_short_to_ps(TMC2130_n ::DRV_STATUS_t status);
->>>>>>> 205e0bd5
 
         uint8_t get_next_index();
 
