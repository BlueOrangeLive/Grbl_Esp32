/*
  MotionControl.cpp - high level interface for issuing motion commands
  Part of Grbl

  Copyright (c) 2011-2016 Sungeun K. Jeon for Gnea Research LLC
  Copyright (c) 2009-2011 Simen Svale Skogsrud

	2018 -	Bart Dring This file was modifed for use on the ESP32
					CPU. Do not use this with Grbl for atMega328P

  Grbl is free software: you can redistribute it and/or modify
  it under the terms of the GNU General Public License as published by
  the Free Software Foundation, either version 3 of the License, or
  (at your option) any later version.

  Grbl is distributed in the hope that it will be useful,
  but WITHOUT ANY WARRANTY; without even the implied warranty of
  MERCHANTABILITY or FITNESS FOR A PARTICULAR PURPOSE.  See the
  GNU General Public License for more details.

  You should have received a copy of the GNU General Public License
  along with Grbl.  If not, see <http://www.gnu.org/licenses/>.
*/

#include "Grbl.h"

// M_PI is not defined in standard C/C++ but some compilers
// support it anyway.  The following suppresses Intellisense
// problem reports.
#ifndef M_PI
#    define M_PI 3.14159265358979323846
#endif

SquaringMode ganged_mode = SquaringMode::Dual;

// this allows kinematics to be used.
void mc_line_kins(float* target, plan_line_data_t* pl_data, float* position) {
#ifndef USE_KINEMATICS
    mc_line(target, pl_data);
#else  // else use kinematics
    inverse_kinematics(target, pl_data, position);
#endif
}

// Execute linear motion in absolute millimeter coordinates. Feed rate given in millimeters/second
// unless invert_feed_rate is true. Then the feed_rate means that the motion should be completed in
// (1 minute)/feed_rate time.
// NOTE: This is the primary gateway to the grbl planner. All line motions, including arc line
// segments, must pass through this routine before being passed to the planner. The seperation of
// mc_line and plan_buffer_line is done primarily to place non-planner-type functions from being
// in the planner and to let backlash compensation or canned cycle integration simple and direct.
void mc_line(float* target, plan_line_data_t* pl_data) {
    // If enabled, check for soft limit violations. Placed here all line motions are picked up
    // from everywhere in Grbl.
<<<<<<< HEAD

=======
    
>>>>>>> 699ee4bd
    if (soft_limits->get()) {
        // NOTE: Block jog state. Jogging is a special case and soft limits are handled independently.
        if (sys.state != State::Jog) {
            limits_soft_check(target);
        }
    }
    // If in check gcode mode, prevent motion by blocking planner. Soft limits still work.
    if (sys.state == State::CheckMode) {
        return;
    }
    // NOTE: Backlash compensation may be installed here. It will need direction info to track when
    // to insert a backlash line motion(s) before the intended line motion and will require its own
    // plan_check_full_buffer() and check for system abort loop. Also for position reporting
    // backlash steps will need to be also tracked, which will need to be kept at a system level.
    // There are likely some other things that will need to be tracked as well. However, we feel
    // that backlash compensation should NOT be handled by Grbl itself, because there are a myriad
    // of ways to implement it and can be effective or ineffective for different CNC machines. This
    // would be better handled by the interface as a post-processor task, where the original g-code
    // is translated and inserts backlash motions that best suits the machine.
    // NOTE: Perhaps as a middle-ground, all that needs to be sent is a flag or special command that
    // indicates to Grbl what is a backlash compensation motion, so that Grbl executes the move but
    // doesn't update the machine position values. Since the position values used by the g-code
    // parser and planner are separate from the system machine positions, this is doable.
    // If the buffer is full: good! That means we are well ahead of the robot.
    // Remain in this loop until there is room in the buffer.
    do {
        protocol_execute_realtime();  // Check for any run-time commands
        if (sys.abort) {
            return;  // Bail, if system abort.
        }
        if (plan_check_full_buffer()) {
            protocol_auto_cycle_start();  // Auto-cycle start when buffer is full.
        } else {
            break;
        }
    } while (1);
    // Plan and queue motion into planner buffer
    // uint8_t plan_status; // Not used in normal operation.
    plan_buffer_line(target, pl_data);
}

// Execute an arc in offset mode format. position == current xyz, target == target xyz,
// offset == offset from current xyz, axis_X defines circle plane in tool space, axis_linear is
// the direction of helical travel, radius == circle radius, isclockwise boolean. Used
// for vector transformation direction.
// The arc is approximated by generating a huge number of tiny, linear segments. The chordal tolerance
// of each segment is configured in the arc_tolerance setting, which is defined to be the maximum normal
// distance from segment to the circle when the end points both lie on the circle.
void mc_arc(float*            target,
            plan_line_data_t* pl_data,
            float*            position,
            float*            offset,
            float             radius,
            uint8_t           axis_0,
            uint8_t           axis_1,
            uint8_t           axis_linear,
            uint8_t           is_clockwise_arc) {
    float center_axis0 = position[axis_0] + offset[axis_0];
    float center_axis1 = position[axis_1] + offset[axis_1];
    float r_axis0      = -offset[axis_0];  // Radius vector from center to current location
    float r_axis1      = -offset[axis_1];
    float rt_axis0     = target[axis_0] - center_axis0;
    float rt_axis1     = target[axis_1] - center_axis1;

    float previous_position[MAX_N_AXIS] = { 0.0, 0.0, 0.0, 0.0, 0.0, 0.0 };
#ifdef USE_KINEMATICS

    uint16_t n;
    auto     n_axis = number_axis->get();
    for (n = 0; n < n_axis; n++) {
        previous_position[n] = position[n];
    }
#endif
    // CCW angle between position and target from circle center. Only one atan2() trig computation required.
    float angular_travel = atan2(r_axis0 * rt_axis1 - r_axis1 * rt_axis0, r_axis0 * rt_axis0 + r_axis1 * rt_axis1);
    if (is_clockwise_arc) {  // Correct atan2 output per direction
        if (angular_travel >= -ARC_ANGULAR_TRAVEL_EPSILON) {
            angular_travel -= 2 * M_PI;
        }
    } else {
        if (angular_travel <= ARC_ANGULAR_TRAVEL_EPSILON) {
            angular_travel += 2 * M_PI;
        }
    }
    // NOTE: Segment end points are on the arc, which can lead to the arc diameter being smaller by up to
    // (2x) arc_tolerance. For 99% of users, this is just fine. If a different arc segment fit
    // is desired, i.e. least-squares, midpoint on arc, just change the mm_per_arc_segment calculation.
    // For the intended uses of Grbl, this value shouldn't exceed 2000 for the strictest of cases.
    uint16_t segments = floor(fabs(0.5 * angular_travel * radius) / sqrt(arc_tolerance->get() * (2 * radius - arc_tolerance->get())));
    if (segments) {
        // Multiply inverse feed_rate to compensate for the fact that this movement is approximated
        // by a number of discrete segments. The inverse feed_rate should be correct for the sum of
        // all segments.
        if (pl_data->motion.inverseTime) {
            pl_data->feed_rate *= segments;
            pl_data->motion.inverseTime = 0;  // Force as feed absolute mode over arc segments.
        }
        float theta_per_segment  = angular_travel / segments;
        float linear_per_segment = (target[axis_linear] - position[axis_linear]) / segments;
        /* Vector rotation by transformation matrix: r is the original vector, r_T is the rotated vector,
           and phi is the angle of rotation. Solution approach by Jens Geisler.
               r_T = [cos(phi) -sin(phi);
                      sin(phi)  cos(phi] * r ;

           For arc generation, the center of the circle is the axis of rotation and the radius vector is
           defined from the circle center to the initial position. Each line segment is formed by successive
           vector rotations. Single precision values can accumulate error greater than tool precision in rare
           cases. So, exact arc path correction is implemented. This approach avoids the problem of too many very
           expensive trig operations [sin(),cos(),tan()] which can take 100-200 usec each to compute.

           Small angle approximation may be used to reduce computation overhead further. A third-order approximation
           (second order sin() has too much error) holds for most, if not, all CNC applications. Note that this
           approximation will begin to accumulate a numerical drift error when theta_per_segment is greater than
           ~0.25 rad(14 deg) AND the approximation is successively used without correction several dozen times. This
           scenario is extremely unlikely, since segment lengths and theta_per_segment are automatically generated
           and scaled by the arc tolerance setting. Only a very large arc tolerance setting, unrealistic for CNC
           applications, would cause this numerical drift error. However, it is best to set N_ARC_CORRECTION from a
           low of ~4 to a high of ~20 or so to avoid trig operations while keeping arc generation accurate.

           This approximation also allows mc_arc to immediately insert a line segment into the planner
           without the initial overhead of computing cos() or sin(). By the time the arc needs to be applied
           a correction, the planner should have caught up to the lag caused by the initial mc_arc overhead.
           This is important when there are successive arc motions.
        */
        // Computes: cos_T = 1 - theta_per_segment^2/2, sin_T = theta_per_segment - theta_per_segment^3/6) in ~52usec
        float cos_T = 2.0 - theta_per_segment * theta_per_segment;
        float sin_T = theta_per_segment * 0.16666667 * (cos_T + 4.0);
        cos_T *= 0.5;
        float    sin_Ti;
        float    cos_Ti;
        float    r_axisi;
        uint16_t i;
        uint8_t  count = 0;
        for (i = 1; i < segments; i++) {  // Increment (segments-1).
            if (count < N_ARC_CORRECTION) {
                // Apply vector rotation matrix. ~40 usec
                r_axisi = r_axis0 * sin_T + r_axis1 * cos_T;
                r_axis0 = r_axis0 * cos_T - r_axis1 * sin_T;
                r_axis1 = r_axisi;
                count++;
            } else {
                // Arc correction to radius vector. Computed only every N_ARC_CORRECTION increments. ~375 usec
                // Compute exact location by applying transformation matrix from initial radius vector(=-offset).
                cos_Ti  = cos(i * theta_per_segment);
                sin_Ti  = sin(i * theta_per_segment);
                r_axis0 = -offset[axis_0] * cos_Ti + offset[axis_1] * sin_Ti;
                r_axis1 = -offset[axis_0] * sin_Ti - offset[axis_1] * cos_Ti;
                count   = 0;
            }
            // Update arc_target location
            position[axis_0] = center_axis0 + r_axis0;
            position[axis_1] = center_axis1 + r_axis1;
            position[axis_linear] += linear_per_segment;
#ifdef USE_KINEMATICS
            mc_line_kins(position, pl_data, previous_position);
            previous_position[axis_0]      = position[axis_0];
            previous_position[axis_1]      = position[axis_1];
            previous_position[axis_linear] = position[axis_linear];
#else
            mc_line(position, pl_data);
#endif
            // Bail mid-circle on system abort. Runtime command check already performed by mc_line.
            if (sys.abort) {
                return;
            }
        }
    }
    // Ensure last segment arrives at target location.
    mc_line_kins(target, pl_data, previous_position);
}

// Execute dwell in seconds.
void mc_dwell(float seconds) {
    if (sys.state == State::CheckMode) {
        return;
    }
    protocol_buffer_synchronize();
    delay_sec(seconds, DELAY_MODE_DWELL);
}

// return true if the mask has exactly one bit set,
// so it refers to exactly one axis
static bool mask_is_single_axis(uint8_t axis_mask) {
    // This code depends on the fact that, for binary numberes
    // with only one bit set - and only for such numbers -
    // the bits in one less than the number are disjoint
    // with that bit.  For a number like B100, if you
    // subtract one, the low order 00 bits will have to
    // borrow from the high 1 bit and thus clear it.
    // If any lower bits are 1, then there will be no
    // borrow to clear the highest 1 bit.
    return axis_mask && ((axis_mask & (axis_mask - 1)) == 0);
}

// return true if the axis is defined as a squared axis
// Squaring: is used on gantry type axes that have two motors
// Each motor with touch off its own switch to square the axis
static bool mask_has_squared_axis(uint8_t axis_mask) {
    return axis_mask & homing_squared_axes->get();
}

// return true if axis_mask refers to a single squared axis
static bool axis_is_squared(uint8_t axis_mask) {
    return mask_is_single_axis(axis_mask) && mask_has_squared_axis(axis_mask);
}

#ifdef USE_I2S_STEPS
#    define BACKUP_STEPPER(save_stepper)                                                                                                   \
        do {                                                                                                                               \
            if (save_stepper == ST_I2S_STREAM) {                                                                                           \
                stepper_switch(ST_I2S_STATIC); /* Change the stepper to reduce the delay for accurate probing. */                          \
            }                                                                                                                              \
        } while (0)

#    define RESTORE_STEPPER(save_stepper)                                                                                                  \
        do {                                                                                                                               \
            if (save_stepper == ST_I2S_STREAM && current_stepper != ST_I2S_STREAM) {                                                       \
                stepper_switch(ST_I2S_STREAM); /* Put the stepper back on. */                                                              \
            }                                                                                                                              \
        } while (0)
#else
#    define BACKUP_STEPPER(save_stepper)
#    define RESTORE_STEPPER(save_stepper)
#endif

// Perform homing cycle to locate and set machine zero. Only '$H' executes this command.
// NOTE: There should be no motions in the buffer and Grbl must be in an idle state before
// executing the homing cycle. This prevents incorrect buffered plans after homing.
void mc_homing_cycle(uint8_t cycle_mask) {
    bool no_cycles_defined = true;
#ifdef USE_CUSTOM_HOMING
    if (user_defined_homing()) {
        return;
    }
#endif
    // This give kinematics a chance to do something before normal homing
    // if it returns true, the homing is canceled.
#ifdef USE_KINEMATICS
    if (kinematics_pre_homing(cycle_mask)) {
        return;
    }
#endif
    // Check and abort homing cycle, if hard limits are already enabled. Helps prevent problems
    // with machines with limits wired on both ends of travel to one limit pin.
    // TODO: Move the pin-specific LIMIT_PIN call to Limits.cpp as a function.
#ifdef LIMITS_TWO_SWITCHES_ON_AXES
    if (limits_get_state()) {
        mc_reset();  // Issue system reset and ensure spindle and coolant are shutdown.
        sys_rt_exec_alarm = ExecAlarm::HardLimit;
        return;
    }
#endif
    limits_disable();  // Disable hard limits pin change register for cycle duration
    // -------------------------------------------------------------------------------------
    // Perform homing routine. NOTE: Special motion case. Only system reset works.
    n_homing_locate_cycle = NHomingLocateCycle;
#ifdef HOMING_SINGLE_AXIS_COMMANDS
    /*
    if (cycle_mask) { limits_go_home(cycle_mask); } // Perform homing cycle based on mask.
    else
    */
    if (cycle_mask) {
        if (!axis_is_squared(cycle_mask)) {
            limits_go_home(cycle_mask);  // Homing cycle 0
        } else {
            ganged_mode           = SquaringMode::Dual;
            n_homing_locate_cycle = 0;  // don't do a second touch cycle
            limits_go_home(cycle_mask);
            ganged_mode           = SquaringMode::A;
            n_homing_locate_cycle = NHomingLocateCycle;  // restore to default value
            limits_go_home(cycle_mask);
            ganged_mode = SquaringMode::B;
            limits_go_home(cycle_mask);
            ganged_mode = SquaringMode::Dual;  // always return to dual
        }
    }  // Perform homing cycle based on mask.
    else
#endif
    {
        for (int cycle = 0; cycle < MAX_N_AXIS; cycle++) {
            auto homing_mask = homing_cycle[cycle]->get();
            if (homing_mask) {  // if there are some axes in this cycle
                no_cycles_defined = false;
                if (!axis_is_squared(homing_mask)) {
                    limits_go_home(homing_mask);  // Homing cycle 0
                } else {
                    ganged_mode           = SquaringMode::Dual;
                    n_homing_locate_cycle = 0;  // don't do a second touch cycle
                    limits_go_home(homing_mask);
                    ganged_mode           = SquaringMode::A;
                    n_homing_locate_cycle = NHomingLocateCycle;  // restore to default value
                    limits_go_home(homing_mask);
                    ganged_mode = SquaringMode::B;
                    limits_go_home(homing_mask);
                    ganged_mode = SquaringMode::Dual;  // always return to dual
                }
            }
        }
        if (no_cycles_defined) {
            report_status_message(Error::HomingNoCycles, CLIENT_ALL);
        }
    }
    protocol_execute_realtime();  // Check for reset and set system abort.
    if (sys.abort) {
        return;  // Did not complete. Alarm state set by mc_alarm.
    }
    // Homing cycle complete! Setup system for normal operation.
    // -------------------------------------------------------------------------------------
    // Sync gcode parser and planner positions to homed position.
    gc_sync_position();
    plan_sync_position();
#ifdef USE_KINEMATICS
    // This give kinematics a chance to do something after normal homing
    kinematics_post_homing();
#endif
        // If hard limits feature enabled, re-enable hard limits pin change register after homing cycle.
        limits_init();
}

// Perform tool length probe cycle. Requires probe switch.
// NOTE: Upon probe failure, the program will be stopped and placed into ALARM state.
GCUpdatePos mc_probe_cycle(float* target, plan_line_data_t* pl_data, uint8_t parser_flags) {
    // TODO: Need to update this cycle so it obeys a non-auto cycle start.
    if (sys.state == State::CheckMode) {
#ifdef SET_CHECK_MODE_PROBE_TO_START
        return GCUpdatePos::None;
#else
        return GCUpdatePos::Target;
#endif
    }
    // Finish all queued commands and empty planner buffer before starting probe cycle.
    protocol_buffer_synchronize();
    if (sys.abort) {
        return GCUpdatePos::None;  // Return if system reset has been issued.
    }

#ifdef USE_I2S_STEPS
    stepper_id_t save_stepper = current_stepper; /* remember the stepper */
#endif
    // Switch stepper mode to the I2S static (realtime mode)
    BACKUP_STEPPER(save_stepper);

    // Initialize probing control variables
    uint8_t is_probe_away = bit_istrue(parser_flags, GCParserProbeIsAway);
    uint8_t is_no_error   = bit_istrue(parser_flags, GCParserProbeIsNoError);
    sys.probe_succeeded   = false;  // Re-initialize probe history before beginning cycle.
    set_probe_direction(is_probe_away);
    // After syncing, check if probe is already triggered. If so, halt and issue alarm.
    // NOTE: This probe initialization error applies to all probing cycles.
    if (probe_get_state() ^ is_probe_away) {  // Check probe pin state.
        sys_rt_exec_alarm = ExecAlarm::ProbeFailInitial;
        protocol_execute_realtime();
        RESTORE_STEPPER(save_stepper);  // Switch the stepper mode to the previous mode
        return GCUpdatePos::None;       // Nothing else to do but bail.
    }
    // Setup and queue probing motion. Auto cycle-start should not start the cycle.
    grbl_msg_sendf(CLIENT_SERIAL, MsgLevel::Info, "Found");
    mc_line_kins(target, pl_data, gc_state.position);
    // Activate the probing state monitor in the stepper module.
    sys_probe_state = Probe::Active;
    // Perform probing cycle. Wait here until probe is triggered or motion completes.
    sys_rt_exec_state.bit.cycleStart = true;
    do {
        protocol_execute_realtime();
        if (sys.abort) {
            RESTORE_STEPPER(save_stepper);  // Switch the stepper mode to the previous mode
            return GCUpdatePos::None;       // Check for system abort
        }
    } while (sys.state != State::Idle);

    // Switch the stepper mode to the previous mode
    RESTORE_STEPPER(save_stepper);

    // Probing cycle complete!
    // Set state variables and error out, if the probe failed and cycle with error is enabled.
    if (sys_probe_state == Probe::Active) {
        if (is_no_error) {
            memcpy(sys_probe_position, sys_position, sizeof(sys_position));
        } else {
            sys_rt_exec_alarm = ExecAlarm::ProbeFailContact;
        }
    } else {
        sys.probe_succeeded = true;  // Indicate to system the probing cycle completed successfully.
    }
    sys_probe_state = Probe::Off;  // Ensure probe state monitor is disabled.
    protocol_execute_realtime();   // Check and execute run-time commands
    // Reset the stepper and planner buffers to remove the remainder of the probe motion.
    st_reset();            // Reset step segment buffer.
    plan_reset();          // Reset planner buffer. Zero planner positions. Ensure probing motion is cleared.
    plan_sync_position();  // Sync planner position to current machine position.
#ifdef MESSAGE_PROBE_COORDINATES
    // All done! Output the probe position as message.
    report_probe_parameters(CLIENT_ALL);
#endif
    if (sys.probe_succeeded) {
        return GCUpdatePos::System;  // Successful probe cycle.
    } else {
        return GCUpdatePos::Target;  // Failed to trigger probe within travel. With or without error.
    }
}

// Plans and executes the single special motion case for parking. Independent of main planner buffer.
// NOTE: Uses the always free planner ring buffer head to store motion parameters for execution.
void mc_parking_motion(float* parking_target, plan_line_data_t* pl_data) {
    if (sys.abort) {
        return;  // Block during abort.
    }
    uint8_t plan_status = plan_buffer_line(parking_target, pl_data);
    if (plan_status) {
        sys.step_control.executeSysMotion = true;
        sys.step_control.endMotion        = false;  // Allow parking motion to execute, if feed hold is active.
        st_parking_setup_buffer();                  // Setup step segment buffer for special parking motion case
        st_prep_buffer();
        st_wake_up();
        do {
            protocol_exec_rt_system();
            if (sys.abort) {
                return;
            }
        } while (sys.step_control.executeSysMotion);
        st_parking_restore_buffer();  // Restore step segment buffer to normal run state.
    } else {
        sys.step_control.executeSysMotion = false;
        protocol_exec_rt_system();
    }
}

#ifdef ENABLE_PARKING_OVERRIDE_CONTROL
void mc_override_ctrl_update(uint8_t override_state) {
    // Finish all queued commands before altering override control state
    protocol_buffer_synchronize();
    if (sys.abort) {
        return;
    }
    sys.override_ctrl = override_state;
}
#endif

// Method to ready the system to reset by setting the realtime reset command and killing any
// active processes in the system. This also checks if a system reset is issued while Grbl
// is in a motion state. If so, kills the steppers and sets the system alarm to flag position
// lost, since there was an abrupt uncontrolled deceleration. Called at an interrupt level by
// realtime abort command and hard limits. So, keep to a minimum.
void mc_reset() {
    // Only this function can set the system reset. Helps prevent multiple kill calls.
    if (!sys_rt_exec_state.bit.reset) {
        sys_rt_exec_state.bit.reset = true;
        // Kill spindle and coolant.
        spindle->stop();
        coolant_stop();

        // turn off all User I/O immediately
        sys_io_control(0xFF, LOW, false);
        sys_pwm_control(0xFF, 0, false);
#ifdef ENABLE_SD_CARD
        // do we need to stop a running SD job?
        if (get_sd_state(false) == SDCARD_BUSY_PRINTING) {
            //Report print stopped
            report_feedback_message(Message::SdFileQuit);
            closeFile();
        }
#endif
        // Kill steppers only if in any motion state, i.e. cycle, actively holding, or homing.
        // NOTE: If steppers are kept enabled via the step idle delay setting, this also keeps
        // the steppers enabled by avoiding the go_idle call altogether, unless the motion state is
        // violated, by which, all bets are off.
        if ((sys.state == State::Cycle || sys.state == State::Homing || sys.state == State::Jog) ||
            (sys.step_control.executeHold || sys.step_control.executeSysMotion)) {
            if (sys.state == State::Homing) {
                if (sys_rt_exec_alarm == ExecAlarm::None) {
                    sys_rt_exec_alarm = ExecAlarm::HomingFailReset;
                }
            } else {
                sys_rt_exec_alarm = ExecAlarm::AbortCycle;
            }
            st_go_idle();  // Force kill steppers. Position has likely been lost.
        }
        ganged_mode = SquaringMode::Dual;  // in case an error occurred during squaring

#ifdef USE_I2S_STEPS
        if (current_stepper == ST_I2S_STREAM) {
            i2s_out_reset();
        }
#endif
    }
}<|MERGE_RESOLUTION|>--- conflicted
+++ resolved
@@ -52,11 +52,6 @@
 void mc_line(float* target, plan_line_data_t* pl_data) {
     // If enabled, check for soft limit violations. Placed here all line motions are picked up
     // from everywhere in Grbl.
-<<<<<<< HEAD
-
-=======
-    
->>>>>>> 699ee4bd
     if (soft_limits->get()) {
         // NOTE: Block jog state. Jogging is a special case and soft limits are handled independently.
         if (sys.state != State::Jog) {
@@ -372,8 +367,8 @@
     // This give kinematics a chance to do something after normal homing
     kinematics_post_homing();
 #endif
-        // If hard limits feature enabled, re-enable hard limits pin change register after homing cycle.
-        limits_init();
+    // If hard limits feature enabled, re-enable hard limits pin change register after homing cycle.
+    limits_init();
 }
 
 // Perform tool length probe cycle. Requires probe switch.
