--- conflicted
+++ resolved
@@ -295,12 +295,6 @@
             case 3:
             case 4:
             case 5:
-<<<<<<< HEAD
-#ifndef SPINDLE_PWM_PIN
-                grbl_msg_sendf(CLIENT_SERIAL, MSG_LEVEL_INFO, "No spindle pin defined");
-#endif
-=======
->>>>>>> f71c0a53
                 word_bit = MODAL_GROUP_M7;
                 switch (int_value) {
                 case 3:
@@ -1094,15 +1088,9 @@
 #ifdef VARIABLE_SPINDLE
             if (bit_isfalse(gc_parser_flags, GC_PARSER_LASER_ISMOTION)) {
                 if (bit_istrue(gc_parser_flags, GC_PARSER_LASER_DISABLE))
-<<<<<<< HEAD
-                    spindle_sync(gc_state.modal.spindle, 0.0);
-                else
-                    spindle_sync(gc_state.modal.spindle, gc_block.values.s);
-=======
                     spindle->spindle_sync(gc_state.modal.spindle, 0);
                 else
                     spindle->spindle_sync(gc_state.modal.spindle, (uint32_t)gc_block.values.s);
->>>>>>> f71c0a53
             }
 #else
             spindle_sync(gc_state.modal.spindle, 0.0);
@@ -1127,11 +1115,7 @@
         // Update spindle control and apply spindle speed when enabling it in this block.
         // NOTE: All spindle state changes are synced, even in laser mode. Also, pl_data,
         // rather than gc_state, is used to manage laser state for non-laser motions.
-<<<<<<< HEAD
-        spindle_sync(gc_block.modal.spindle, pl_data->spindle_speed);
-=======
         spindle->spindle_sync(gc_block.modal.spindle, (uint32_t)pl_data->spindle_speed);
->>>>>>> f71c0a53
         gc_state.modal.spindle = gc_block.modal.spindle;
     }
     pl_data->condition |= gc_state.modal.spindle; // Set condition flag for planner use.
@@ -1307,11 +1291,7 @@
                 if (!(settings_read_coord_data(gc_state.modal.coord_select, gc_state.coord_system)))
                     FAIL(STATUS_SETTING_READ_FAIL);
                 system_flag_wco_change(); // Set to refresh immediately just in case something altered.
-<<<<<<< HEAD
-                spindle_set_state(SPINDLE_DISABLE, 0.0);
-=======
                 spindle->set_state(SPINDLE_DISABLE, 0);
->>>>>>> f71c0a53
                 coolant_set_state(COOLANT_DISABLE);
             }
             report_feedback_message(MESSAGE_PROGRAM_END);
