/*
    tmc21340_pen.h
    Part of Grbl_ESP32

    Pin assignments for the TMC2130 Pen/Laser controller
    https://github.com/bdring/Grbl_ESP32_TMC2130_Plotter_Controller

    2018    - Bart Dring
    2020    - Mitch Bradley

    Grbl_ESP32 is free software: you can redistribute it and/or modify
    it under the terms of the GNU General Public License as published by
    the Free Software Foundation, either version 3 of the License, or
    (at your option) any later version.

    Grbl is distributed in the hope that it will be useful,
    but WITHOUT ANY WARRANTY; without even the implied warranty of
    MERCHANTABILITY or FITNESS FOR A PARTICULAR PURPOSE.  See the
    GNU General Public License for more details.

    You should have received a copy of the GNU General Public License
    along with Grbl_ESP32.  If not, see <http://www.gnu.org/licenses/>.
*/


// Select a version to match your PCB
//#define MACHINE_V1 // version 1 PCB
#define MACHINE_V2 // version 2 PCB

#ifdef MACHINE_V1
    #define MACHINE_NAME    "ESP32_TMC2130_PEN V1"
    #define X_LIMIT_PIN     GPIO_NUM_2
#else
    #define MACHINE_NAME    "ESP32_TMC2130_PEN V2"
    #define X_LIMIT_PIN     GPIO_NUM_32
#endif

#define USE_TRINAMIC // Using at least 1 trinamic driver

#define X_STEP_PIN              GPIO_NUM_12
#define X_DIRECTION_PIN         GPIO_NUM_26
#define X_TRINAMIC              // using SPI control
#define X_DRIVER_TMC2130        // Which Driver Type?
#define X_CS_PIN                GPIO_NUM_17  //chip select
#define X_RSENSE                TMC2130_RSENSE_DEFAULT

#define Y_STEP_PIN              GPIO_NUM_14
#define Y_DIRECTION_PIN         GPIO_NUM_25
#define Y_TRINAMIC              // using SPI control
#define Y_DRIVER_TMC2130        // Which Driver Type?
#define Y_CS_PIN                GPIO_NUM_16  //chip select
#define Y_RSENSE                TMC2130_RSENSE_DEFAULT

// OK to comment out to use pin for other features
#define STEPPERS_DISABLE_PIN GPIO_NUM_13



<<<<<<< HEAD
#define SPINDLE_TYPE SPINDLE_TYPE_RELAY
=======
// Define one of these 2 options for spindle or servo
#define USE_SERVO_AXES
//#define USE_SPINDLE

#ifdef USE_SERVO_AXES
    #define SERVO_Z_PIN                     GPIO_NUM_27 // comment this out if PWM spindle/laser control.
    #define SERVO_Z_RANGE_MIN               0.0
    #define SERVO_Z_RANGE_MAX               5.0
    #define SERVO_Z_HOMING_TYPE             SERVO_HOMING_TARGET // during homing it will instantly move to a target value
    #define SERVO_Z_HOME_POS                SERVO_Z_RANGE_MAX // move to max during homing
    #define SERVO_Z_MPOS                    false           // will not use mpos, uses work coordinates
#else
    #define SPINDLE_PWM_PIN    GPIO_NUM_27
#endif
>>>>>>> cfe33379

// #define X_LIMIT_PIN          See version section at beginning of file
#define Y_LIMIT_PIN             GPIO_NUM_4
#define LIMIT_MASK              B11

// defaults
#define DEFAULT_Z_STEPS_PER_MM 100.0    // This is used as the servo calibration
#define DEFAULT_Z_MAX_TRAVEL 300.0      // This is used as the servo calibration<|MERGE_RESOLUTION|>--- conflicted
+++ resolved
@@ -56,9 +56,6 @@
 
 
 
-<<<<<<< HEAD
-#define SPINDLE_TYPE SPINDLE_TYPE_RELAY
-=======
 // Define one of these 2 options for spindle or servo
 #define USE_SERVO_AXES
 //#define USE_SPINDLE
@@ -71,9 +68,9 @@
     #define SERVO_Z_HOME_POS                SERVO_Z_RANGE_MAX // move to max during homing
     #define SERVO_Z_MPOS                    false           // will not use mpos, uses work coordinates
 #else
+    #define SPINDLE_TYPE SPINDLE_TYPE_RELAY
     #define SPINDLE_PWM_PIN    GPIO_NUM_27
 #endif
->>>>>>> cfe33379
 
 // #define X_LIMIT_PIN          See version section at beginning of file
 #define Y_LIMIT_PIN             GPIO_NUM_4
