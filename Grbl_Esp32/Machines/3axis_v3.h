--- conflicted
+++ resolved
@@ -40,12 +40,9 @@
 // OK to comment out to use pin for other features
 #define STEPPERS_DISABLE_PIN    GPIO_NUM_13
 
-<<<<<<< HEAD
 #define SPINDLE_TYPE            SPINDLE_TYPE_PWM
 #define SPINDLE_PWM_PIN         GPIO_NUM_17  // labeled SpinPWM
-=======
-#define SPINDLE_OUTPUT_PIN         GPIO_NUM_17  // labeled SpinPWM
->>>>>>> 0461b45f
+
 #define SPINDLE_ENABLE_PIN      GPIO_NUM_22  // labeled SpinEnbl
 
 #define COOLANT_MIST_PIN        GPIO_NUM_21  // labeled Mist
