/*
    SpindleClass.cpp

    A Base class for spindles and spinsle like things such as lasers

    Part of Grbl_ESP32

    2020 -	Bart Dring

    Grbl is free software: you can redistribute it and/or modify
    it under the terms of the GNU General Public License as published by
    the Free Software Foundation, either version 3 of the License, or
    (at your option) any later version.
    Grbl is distributed in the hope that it will be useful,
    but WITHOUT ANY WARRANTY; without even the implied warranty of
    MERCHANTABILITY or FITNESS FOR A PARTICULAR PURPOSE.  See the
    GNU General Public License for more details.
    You should have received a copy of the GNU General Public License
    along with Grbl.  If not, see <http://www.gnu.org/licenses/>.

    TODO
        Add Spindle spin up/down delays

    Get rid of dependance on machine definition #defines
        SPINDLE_OUTPUT_PIN
        SPINDLE_ENABLE_PIN
        SPINDLE_DIR_PIN

*/
#include "NullSpindle.cpp"
#include "PWMSpindle.cpp"
#include "DacSpindle.cpp"
#include "RelaySpindle.cpp"
#include "Laser.cpp"
#include "HuanyangSpindle.cpp"
#include "BESCSpindle.cpp"


// An instance of each type of spindle is created here.
// This allows the spindle to be dynamicly switched
NullSpindle null_spindle;
PWMSpindle pwm_spindle;
RelaySpindle relay_spindle;
Laser laser;
DacSpindle dac_spindle;
HuanyangSpindle huanyang_spindle;
BESCSpindle besc_spindle;


void spindle_select(uint8_t spindle_type) {
    
    switch (spindle_type) {
    case SPINDLE_TYPE_PWM:
        spindle = &pwm_spindle;
        break;
    case SPINDLE_TYPE_RELAY:
        spindle = &relay_spindle;
        break;
    case SPINDLE_TYPE_LASER:
        spindle = &laser;
        break;
    case SPINDLE_TYPE_DAC:
        spindle = &dac_spindle;
        break;
    case SPINDLE_TYPE_HUANYANG:
        spindle = &huanyang_spindle;
        break;
    case SPINDLE_TYPE_BESC:
        spindle = &besc_spindle;
        break;
    case SPINDLE_TYPE_NONE:
    default:
        spindle = &null_spindle;
        break;
    }
    
    spindle->init();
}

// ========================= Spindle ==================================

<<<<<<< HEAD
bool Spindle::isRateAdjusted() { 
=======
bool Spindle::isRateAdjusted() {
>>>>>>> eec44f42
    return false; // default for basic spindle is false
}

void Spindle :: spindle_sync(uint8_t state, uint32_t rpm) {
    if (sys.state == STATE_CHECK_MODE)
        return;
    protocol_buffer_synchronize(); // Empty planner buffer to ensure spindle is set when programmed.
    set_state(state, rpm);
}<|MERGE_RESOLUTION|>--- conflicted
+++ resolved
@@ -79,11 +79,7 @@
 
 // ========================= Spindle ==================================
 
-<<<<<<< HEAD
-bool Spindle::isRateAdjusted() { 
-=======
 bool Spindle::isRateAdjusted() {
->>>>>>> eec44f42
     return false; // default for basic spindle is false
 }
 
