## Ignore Visual Studio temporary files, build results, and
## files generated by popular Visual Studio add-ons.
##
## Get latest from https://github.com/github/gitignore/blob/master/VisualStudio.gitignore

# User-specific files
*.rsuser
*.suo
*.user
*.userosscache
*.sln.docstates

# User-specific files (MonoDevelop/Xamarin Studio)
*.userprefs

# Mono auto generated files
mono_crash.*

# Build results
[Dd]ebug/
[Dd]ebugPublic/
[Rr]elease/
[Rr]eleases/
x64/
x86/
[Ww][Ii][Nn]32/
[Aa][Rr][Mm]/
[Aa][Rr][Mm]64/
bld/
[Bb]in/
[Oo]bj/
[Ll]og/
[Ll]ogs/

# Visual Studio 2015/2017 cache/options directory
.vs/
# Uncomment if you have tasks that create the project's static files in wwwroot
#wwwroot/

# Visual Studio 2017 auto generated files
Generated\ Files/

# MSTest test Results
[Tt]est[Rr]esult*/
[Bb]uild[Ll]og.*

# NUnit
*.VisualState.xml
TestResult.xml
nunit-*.xml

# Build Results of an ATL Project
[Dd]ebugPS/
[Rr]eleasePS/
dlldata.c

# Benchmark Results
BenchmarkDotNet.Artifacts/

# .NET Core
project.lock.json
project.fragment.lock.json
artifacts/

# ASP.NET Scaffolding
ScaffoldingReadMe.txt

# StyleCop
StyleCopReport.xml

# Files built by Visual Studio
*_i.c
*_p.c
*_h.h
*.ilk
*.meta
*.obj
*.iobj
*.pch
*.pdb
*.ipdb
*.pgc
*.pgd
*.rsp
*.sbr
*.tlb
*.tli
*.tlh
*.tmp
*.tmp_proj
*_wpftmp.csproj
*.log
*.vspscc
*.vssscc
.builds
*.pidb
*.svclog
*.scc

# Chutzpah Test files
_Chutzpah*

# Visual C++ cache files
ipch/
*.aps
*.ncb
*.opendb
*.opensdf
*.sdf
*.cachefile
*.VC.db
*.VC.VC.opendb

# Visual Studio profiler
*.psess
*.vsp
*.vspx
*.sap

# Visual Studio Trace Files
*.e2e

# TFS 2012 Local Workspace
$tf/

# Guidance Automation Toolkit
*.gpState

# ReSharper is a .NET coding add-in
_ReSharper*/
*.[Rr]e[Ss]harper
*.DotSettings.user

# TeamCity is a build add-in
_TeamCity*

# DotCover is a Code Coverage Tool
*.dotCover

# AxoCover is a Code Coverage Tool
.axoCover/*
!.axoCover/settings.json

# Coverlet is a free, cross platform Code Coverage Tool
coverage*.json
coverage*.xml
coverage*.info

# Visual Studio code coverage results
*.coverage
*.coveragexml

# NCrunch
_NCrunch_*
.*crunch*.local.xml
nCrunchTemp_*

# MightyMoose
*.mm.*
AutoTest.Net/

# Web workbench (sass)
.sass-cache/

# Installshield output folder
[Ee]xpress/

# DocProject is a documentation generator add-in
DocProject/buildhelp/
DocProject/Help/*.HxT
DocProject/Help/*.HxC
DocProject/Help/*.hhc
DocProject/Help/*.hhk
DocProject/Help/*.hhp
DocProject/Help/Html2
DocProject/Help/html

# Click-Once directory
publish/

# Publish Web Output
*.[Pp]ublish.xml
*.azurePubxml
# Note: Comment the next line if you want to checkin your web deploy settings,
# but database connection strings (with potential passwords) will be unencrypted
*.pubxml
*.publishproj

# Microsoft Azure Web App publish settings. Comment the next line if you want to
# checkin your Azure Web App publish settings, but sensitive information contained
# in these scripts will be unencrypted
PublishScripts/

# NuGet Packages
*.nupkg
# NuGet Symbol Packages
*.snupkg
# The packages folder can be ignored because of Package Restore
**/[Pp]ackages/*
# except build/, which is used as an MSBuild target.
!**/[Pp]ackages/build/
# Uncomment if necessary however generally it will be regenerated when needed
#!**/[Pp]ackages/repositories.config
# NuGet v3's project.json files produces more ignorable files
*.nuget.props
*.nuget.targets

# Microsoft Azure Build Output
csx/
*.build.csdef

# Microsoft Azure Emulator
ecf/
rcf/

# Windows Store app package directories and files
AppPackages/
BundleArtifacts/
Package.StoreAssociation.xml
_pkginfo.txt
*.appx
*.appxbundle
*.appxupload

# Visual Studio cache files
# files ending in .cache can be ignored
*.[Cc]ache
# but keep track of directories ending in .cache
!?*.[Cc]ache/

# Others
ClientBin/
~$*
*~
<<<<<<< HEAD
*.dbmdl
*.dbproj.schemaview
*.jfm
*.pfx
*.publishsettings
orleans.codegen.cs

# Including strong name files can present a security risk
# (https://github.com/github/gitignore/pull/2483#issue-259490424)
#*.snk

# Since there are multiple workflows, uncomment next line to ignore bower_components
# (https://github.com/github/gitignore/pull/1529#issuecomment-104372622)
#bower_components/

# RIA/Silverlight projects
Generated_Code/

# Backup & report files from converting an old project file
# to a newer Visual Studio version. Backup files are not needed,
# because we have git ;-)
_UpgradeReport_Files/
Backup*/
UpgradeLog*.XML
UpgradeLog*.htm
ServiceFabricBackup/
*.rptproj.bak

# SQL Server files
*.mdf
*.ldf
*.ndf

# Business Intelligence projects
*.rdl.data
*.bim.layout
*.bim_*.settings
*.rptproj.rsuser
*- [Bb]ackup.rdl
*- [Bb]ackup ([0-9]).rdl
*- [Bb]ackup ([0-9][0-9]).rdl

# Microsoft Fakes
FakesAssemblies/

# GhostDoc plugin setting file
*.GhostDoc.xml

# Node.js Tools for Visual Studio
.ntvs_analysis.dat
node_modules/

# Visual Studio 6 build log
*.plg

# Visual Studio 6 workspace options file
*.opt

# Visual Studio 6 auto-generated workspace file (contains which files were open etc.)
*.vbw

# Visual Studio LightSwitch build output
**/*.HTMLClient/GeneratedArtifacts
**/*.DesktopClient/GeneratedArtifacts
**/*.DesktopClient/ModelManifest.xml
**/*.Server/GeneratedArtifacts
**/*.Server/ModelManifest.xml
_Pvt_Extensions

# Paket dependency manager
.paket/paket.exe
paket-files/

# FAKE - F# Make
.fake/

# CodeRush personal settings
.cr/personal

# Python Tools for Visual Studio (PTVS)
__pycache__/
*.pyc

# Cake - Uncomment if you are using it
# tools/**
# !tools/packages.config

# Tabs Studio
*.tss

# Telerik's JustMock configuration file
*.jmconfig

# BizTalk build output
*.btp.cs
*.btm.cs
*.odx.cs
*.xsd.cs

# OpenCover UI analysis results
OpenCover/

# Azure Stream Analytics local run output
ASALocalRun/

# MSBuild Binary and Structured Log
*.binlog

# NVidia Nsight GPU debugger configuration file
*.nvuser

# MFractors (Xamarin productivity tool) working folder
.mfractor/

# Local History for Visual Studio
.localhistory/

# BeatPulse healthcheck temp database
healthchecksdb

# Backup folder for Package Reference Convert tool in Visual Studio 2017
MigrationBackup/

# Ionide (cross platform F# VS Code tools) working folder
.ionide/

# Fody - auto-generated XML schema
FodyWeavers.xsd
=======
.pio/
.vscode/
.history/
*.pyc
.vs/
Debug/
Release/
*.vsarduino.h
__vm/
*.user
*.vcxproj
*.vcxproj.filters
*.suo
>>>>>>> 345e5c54
<|MERGE_RESOLUTION|>--- conflicted
+++ resolved
@@ -232,7 +232,6 @@
 ClientBin/
 ~$*
 *~
-<<<<<<< HEAD
 *.dbmdl
 *.dbproj.schemaview
 *.jfm
@@ -314,65 +313,4 @@
 
 # Python Tools for Visual Studio (PTVS)
 __pycache__/
-*.pyc
-
-# Cake - Uncomment if you are using it
-# tools/**
-# !tools/packages.config
-
-# Tabs Studio
-*.tss
-
-# Telerik's JustMock configuration file
-*.jmconfig
-
-# BizTalk build output
-*.btp.cs
-*.btm.cs
-*.odx.cs
-*.xsd.cs
-
-# OpenCover UI analysis results
-OpenCover/
-
-# Azure Stream Analytics local run output
-ASALocalRun/
-
-# MSBuild Binary and Structured Log
-*.binlog
-
-# NVidia Nsight GPU debugger configuration file
-*.nvuser
-
-# MFractors (Xamarin productivity tool) working folder
-.mfractor/
-
-# Local History for Visual Studio
-.localhistory/
-
-# BeatPulse healthcheck temp database
-healthchecksdb
-
-# Backup folder for Package Reference Convert tool in Visual Studio 2017
-MigrationBackup/
-
-# Ionide (cross platform F# VS Code tools) working folder
-.ionide/
-
-# Fody - auto-generated XML schema
-FodyWeavers.xsd
-=======
-.pio/
-.vscode/
-.history/
-*.pyc
-.vs/
-Debug/
-Release/
-*.vsarduino.h
-__vm/
-*.user
-*.vcxproj
-*.vcxproj.filters
-*.suo
->>>>>>> 345e5c54
+*.pyc